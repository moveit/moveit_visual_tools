/*********************************************************************
 * Software License Agreement (BSD License)
 *
 *  Copyright (c) 2015, University of Colorado, Boulder
 *  All rights reserved.
 *
 *  Redistribution and use in source and binary forms, with or without
 *  modification, are permitted provided that the following conditions
 *  are met:
 *
 *   * Redistributions of source code must retain the above copyright
 *     notice, this list of conditions and the following disclaimer.
 *   * Redistributions in binary form must reproduce the above
 *     copyright notice, this list of conditions and the following
 *     disclaimer in the documentation and/or other materials provided
 *     with the distribution.
 *   * Neither the name of the Univ of CO, Boulder nor the names of its
 *     contributors may be used to endorse or promote products derived
 *     from this software without specific prior written permission.
 *
 *  THIS SOFTWARE IS PROVIDED BY THE COPYRIGHT HOLDERS AND CONTRIBUTORS
 *  "AS IS" AND ANY EXPRESS OR IMPLIED WARRANTIES, INCLUDING, BUT NOT
 *  LIMITED TO, THE IMPLIED WARRANTIES OF MERCHANTABILITY AND FITNESS
 *  FOR A PARTICULAR PURPOSE ARE DISCLAIMED. IN NO EVENT SHALL THE
 *  COPYRIGHT OWNER OR CONTRIBUTORS BE LIABLE FOR ANY DIRECT, INDIRECT,
 *  INCIDENTAL, SPECIAL, EXEMPLARY, OR CONSEQUENTIAL DAMAGES (INCLUDING,
 *  BUT NOT LIMITED TO, PROCUREMENT OF SUBSTITUTE GOODS OR SERVICES;
 *  LOSS OF USE, DATA, OR PROFITS; OR BUSINESS INTERRUPTION) HOWEVER
 *  CAUSED AND ON ANY THEORY OF LIABILITY, WHETHER IN CONTRACT, STRICT
 *  LIABILITY, OR TORT (INCLUDING NEGLIGENCE OR OTHERWISE) ARISING IN
 *  ANY WAY OUT OF THE USE OF THIS SOFTWARE, EVEN IF ADVISED OF THE
 *  POSSIBILITY OF SUCH DAMAGE.
 *********************************************************************/

// Author: Dave Coleman
// Desc:   Simple tools for showing parts of a robot in Rviz, such as the gripper or arm

#include <moveit_visual_tools/moveit_visual_tools.h>

// MoveIt Messages
#include <moveit_msgs/DisplayTrajectory.h>
#include <moveit_msgs/CollisionObject.h>

// MoveIt
#include <moveit/robot_state/conversions.h>
#include <moveit/collision_detection/collision_tools.h>

// Conversions
#include <tf_conversions/tf_eigen.h>
#include <eigen_conversions/eigen_msg.h>

namespace moveit_visual_tools
{
MoveItVisualTools::MoveItVisualTools(
    const std::string& base_frame, const std::string& marker_topic,
    planning_scene_monitor::PlanningSceneMonitorPtr planning_scene_monitor)
  : RvizVisualTools::RvizVisualTools(base_frame, marker_topic)
  , planning_scene_monitor_(planning_scene_monitor)
  , mannual_trigger_update_(false)
  , robot_state_topic_(DISPLAY_ROBOT_STATE_TOPIC)
  , planning_scene_topic_(PLANNING_SCENE_TOPIC)
{
}

MoveItVisualTools::MoveItVisualTools(const std::string& base_frame, const std::string& marker_topic,
                                     robot_model::RobotModelConstPtr robot_model)
  : RvizVisualTools::RvizVisualTools(base_frame, marker_topic)
  , robot_model_(robot_model)
  , mannual_trigger_update_(false)
{
}

bool MoveItVisualTools::loadPlanningSceneMonitor()
{
  // Check if we already have one
  if (planning_scene_monitor_)
  {
    ROS_WARN_STREAM_NAMED("visual_tools", "Will not load a new planning scene monitor when one has "
                                          "already been set for Visual Tools");
    return false;
  }
  ROS_DEBUG_STREAM_NAMED("visual_tools", "Loading planning scene monitor");

  // Regular version b/c the other one causes problems with recognizing end effectors
  planning_scene_monitor_.reset(new planning_scene_monitor::PlanningSceneMonitor(
      ROBOT_DESCRIPTION, boost::shared_ptr<tf::Transformer>(), "visual_tools_scene"));
  ros::spinOnce();
  ros::Duration(0.1).sleep();
  ros::spinOnce();

  if (planning_scene_monitor_->getPlanningScene())
  {
    // Optional monitors to start:
    // planning_scene_monitor_->startWorldGeometryMonitor();
    // planning_scene_monitor_->startSceneMonitor("/move_group/monitored_planning_scene");
    // planning_scene_monitor_->startStateMonitor("/joint_states", "/attached_collision_object");

    planning_scene_monitor_->startPublishingPlanningScene(
        planning_scene_monitor::PlanningSceneMonitor::UPDATE_SCENE, planning_scene_topic_);
    ROS_DEBUG_STREAM_NAMED("visual_tools", "Publishing planning scene on "
                                               << planning_scene_topic_);

    planning_scene_monitor_->getPlanningScene()->setName("visual_tools_scene");
  }
  else
  {
    ROS_ERROR_STREAM_NAMED("visual_tools", "Planning scene not configured");
    return false;
  }

  return true;
}

bool MoveItVisualTools::processCollisionObjectMsg(const moveit_msgs::CollisionObject& msg,
                                                  const rviz_visual_tools::colors& color)
{
  // Apply command directly to planning scene to avoid a ROS msg call
  {
    planning_scene_monitor::LockedPlanningSceneRW scene(getPlanningSceneMonitor());
    scene->getCurrentStateNonConst().update();  // hack to prevent bad transforms
    scene->processCollisionObjectMsg(msg);
    scene->setObjectColor(msg.id, getColor(color));
  }

  // Trigger an update
  if (!mannual_trigger_update_)
  {
    triggerPlanningSceneUpdate();
  }

  return true;
}

bool MoveItVisualTools::processAttachedCollisionObjectMsg(
    const moveit_msgs::AttachedCollisionObject& msg)
{
  // Apply command directly to planning scene to avoid a ROS msg call
  {
    planning_scene_monitor::LockedPlanningSceneRW scene(getPlanningSceneMonitor());
    // scene->getCurrentStateNonConst().update(); // hack to prevent bad transforms
    scene->processAttachedCollisionObjectMsg(msg);
  }

  // Trigger an update
  if (!mannual_trigger_update_)
  {
    triggerPlanningSceneUpdate();
  }

  return true;
}

bool MoveItVisualTools::triggerPlanningSceneUpdate()
{
  getPlanningSceneMonitor()->triggerSceneUpdateEvent(
      planning_scene_monitor::PlanningSceneMonitor::UPDATE_SCENE);
  ros::spinOnce();
  return true;
}

bool MoveItVisualTools::loadSharedRobotState()
{
  // Get robot state
  if (!shared_robot_state_)
  {
    // Check if a robot model was passed in
    if (!robot_model_)
    {
      // Fall back on using planning scene monitor.
      planning_scene_monitor::PlanningSceneMonitorPtr psm = getPlanningSceneMonitor();
      robot_model_ = psm->getRobotModel();
    }
    shared_robot_state_.reset(new robot_state::RobotState(robot_model_));
    hidden_robot_state_.reset(new robot_state::RobotState(robot_model_));

    // TODO: this seems to be a work around for a weird NaN number bug
    hidden_robot_state_->setToDefaultValues();
    hidden_robot_state_->update(true);
  }

  return shared_robot_state_;
}

moveit::core::RobotStatePtr& MoveItVisualTools::getSharedRobotState()
{
  // Always load the robot state before using
  loadSharedRobotState();
  return shared_robot_state_;
}

moveit::core::RobotModelConstPtr MoveItVisualTools::getRobotModel()
{
  // Always load the robot state before using
  loadSharedRobotState();
  return shared_robot_state_->getRobotModel();
}

bool MoveItVisualTools::loadEEMarker(const robot_model::JointModelGroup* ee_jmg)
{
  // Get joint state group
  if (ee_jmg == NULL)  // make sure EE_GROUP exists
  {
    ROS_ERROR_STREAM_NAMED("visual_tools", "Unable to find joint model group with address"
                                               << ee_jmg);
    return false;
  }

  // Always load the robot state before using
  loadSharedRobotState();
  shared_robot_state_->setToDefaultValues();
  shared_robot_state_->update();

  // Clear old EE markers and EE poses
  ee_markers_map_[ee_jmg].markers.clear();
  ee_poses_map_[ee_jmg].clear();

  // Keep track of how many unique markers we have between different EEs
  static std::size_t marker_id_offset = 0;

  // -----------------------------------------------------------------------------------------------
  // Get end effector group

  // Create color to use for EE markers
  std_msgs::ColorRGBA marker_color = getColor(rviz_visual_tools::GREY);

  // Get link names that are in end effector
  const std::vector<std::string>& ee_link_names = ee_jmg->getLinkModelNames();

  // -----------------------------------------------------------------------------------------------
  // Get EE link markers for Rviz

  shared_robot_state_->getRobotMarkers(ee_markers_map_[ee_jmg], ee_link_names, marker_color,
                                       ee_jmg->getName(), ros::Duration());
  ROS_DEBUG_STREAM_NAMED("visual_tools", "Number of rviz markers in end effector: "
                                             << ee_markers_map_[ee_jmg].markers.size());

  const std::string& ee_parent_link_name = ee_jmg->getEndEffectorParentGroup().second;
  // ROS_DEBUG_STREAM_NAMED("visual_tools","EE Parent link: " << ee_parent_link_name);
  const moveit::core::LinkModel* ee_parent_link = robot_model_->getLinkModel(ee_parent_link_name);

  Eigen::Affine3d ee_marker_global_transform =
      shared_robot_state_->getGlobalLinkTransform(ee_parent_link);
  Eigen::Affine3d ee_marker_pose;

  // Process each link of the end effector
  for (std::size_t i = 0; i < ee_markers_map_[ee_jmg].markers.size(); ++i)
  {
    // Header
    ee_markers_map_[ee_jmg].markers[i].header.frame_id = base_frame_;

    // Options for meshes
    if (ee_markers_map_[ee_jmg].markers[i].type == visualization_msgs::Marker::MESH_RESOURCE)
    {
      ee_markers_map_[ee_jmg].markers[i].mesh_use_embedded_materials = true;
    }

    // Unique id
    ee_markers_map_[ee_jmg].markers[i].id += marker_id_offset;

    // Copy original marker poses to a vector
    ee_marker_pose =
        ee_marker_global_transform.inverse() * convertPose(ee_markers_map_[ee_jmg].markers[i].pose);
    ee_poses_map_[ee_jmg].push_back(ee_marker_pose);
  }

  marker_id_offset += ee_markers_map_[ee_jmg].markers.size();

  return true;
}

void MoveItVisualTools::loadTrajectoryPub(const std::string& display_planned_path_topic)
{
  if (pub_display_path_)
    return;

  // Trajectory paths
  pub_display_path_ =
      nh_.advertise<moveit_msgs::DisplayTrajectory>(display_planned_path_topic, 10, false);
  ROS_DEBUG_STREAM_NAMED("visual_tools", "Publishing MoveIt trajectory on topic "
                                             << pub_display_path_.getTopic());

  // Wait for topic to be ready
  waitForSubscriber(pub_display_path_);
}

void MoveItVisualTools::loadRobotStatePub(const std::string& robot_state_topic)
{
  if (pub_robot_state_)
    return;

  // Update global var if new topic was passed in
  if (!robot_state_topic.empty())
    robot_state_topic_ = robot_state_topic;

  // RobotState Message
  pub_robot_state_ = nh_.advertise<moveit_msgs::DisplayRobotState>(robot_state_topic_, 1);
  ROS_DEBUG_STREAM_NAMED("visual_tools", "Publishing MoveIt robot state on topic "
                                             << pub_robot_state_.getTopic());

  // Wait for topic to be ready
  waitForSubscriber(pub_robot_state_);
}

planning_scene_monitor::PlanningSceneMonitorPtr MoveItVisualTools::getPlanningSceneMonitor()
{
  if (!planning_scene_monitor_)
  {
    ROS_INFO_STREAM_NAMED("visual_tools",
                          "No planning scene passed into moveit_visual_tools, creating one.");
    loadPlanningSceneMonitor();
    ros::spinOnce();
    ros::Duration(1).sleep();
  }
  return planning_scene_monitor_;
}

bool MoveItVisualTools::publishEEMarkers(const geometry_msgs::Pose& pose,
                                         const robot_model::JointModelGroup* ee_jmg,
                                         const rviz_visual_tools::colors& color,
                                         const std::string& ns)
{
  // Check if we have not loaded the EE markers
  if (ee_markers_map_[ee_jmg].markers.empty() || ee_poses_map_[ee_jmg].empty())
  {
    if (!loadEEMarker(ee_jmg))
    {
      ROS_ERROR_STREAM_NAMED("visual_tools",
                             "Unable to publish EE marker, unable to load EE markers");
      return false;
    }
  }

  Eigen::Affine3d eigen_goal_ee_pose = convertPose(pose);
  Eigen::Affine3d eigen_this_marker;

  // publishArrow( pose, rviz_visual_tools::RED, rviz_visual_tools::LARGE );

  // -----------------------------------------------------------------------------------------------
  // Process each link of the end effector
  for (std::size_t i = 0; i < ee_markers_map_[ee_jmg].markers.size(); ++i)
  {
    // Make sure ROS is still spinning
    if (!ros::ok())
      break;

    // Header
    ee_markers_map_[ee_jmg].markers[i].header.stamp = ros::Time::now();

    // Namespace
    ee_markers_map_[ee_jmg].markers[i].ns = ns;

    // Lifetime
    ee_markers_map_[ee_jmg].markers[i].lifetime = marker_lifetime_;

    // Color
    ee_markers_map_[ee_jmg].markers[i].color = getColor(color);

    // Convert pose
    eigen_this_marker = eigen_goal_ee_pose * ee_poses_map_[ee_jmg][i];
    ee_markers_map_[ee_jmg].markers[i].pose = convertPose(eigen_this_marker);
  }

  // Helper for publishing rviz markers
  if (!publishMarkers(ee_markers_map_[ee_jmg]))
    return false;

  return true;
}

bool MoveItVisualTools::publishGrasps(const std::vector<moveit_msgs::Grasp>& possible_grasps,
                                      const robot_model::JointModelGroup* ee_jmg,
                                      double animate_speed)
{
  ROS_DEBUG_STREAM_NAMED("visual_tools", "Visualizing " << possible_grasps.size()
                                                        << " grasps with EE joint model group "
                                                        << ee_jmg->getName());

  // Loop through all grasps
  for (std::size_t i = 0; i < possible_grasps.size(); ++i)
  {
    if (!ros::ok())  // Check that ROS is still ok and that user isn't trying to quit
      break;

    publishEEMarkers(possible_grasps[i].grasp_pose.pose, ee_jmg);

    ros::Duration(animate_speed).sleep();
  }

  return true;
}

bool MoveItVisualTools::publishAnimatedGrasps(
    const std::vector<moveit_msgs::Grasp>& possible_grasps,
    const robot_model::JointModelGroup* ee_jmg, double animate_speed)
{
  ROS_DEBUG_STREAM_NAMED(
      "visual_tools", "Visualizing " << possible_grasps.size() << " grasps with joint model group "
                                     << ee_jmg->getName() << " at speed " << animate_speed);

  // Loop through all grasps
  for (std::size_t i = 0; i < possible_grasps.size(); ++i)
  {
    if (!ros::ok())  // Check that ROS is still ok and that user isn't trying to quit
      break;

    publishAnimatedGrasp(possible_grasps[i], ee_jmg, animate_speed);

    ros::Duration(0.1).sleep();
  }

  return true;
}

bool MoveItVisualTools::publishAnimatedGrasp(const moveit_msgs::Grasp& grasp,
                                             const robot_model::JointModelGroup* ee_jmg,
                                             double animate_speed)
{
  // Grasp Pose Variables
  geometry_msgs::Pose grasp_pose = grasp.grasp_pose.pose;

  // Debug
  if (false)
  {
    publishArrow(grasp_pose, rviz_visual_tools::GREEN);
    publishEEMarkers(grasp_pose, ee_jmg);
    ros::Duration(0.5).sleep();
  }

  Eigen::Affine3d grasp_pose_eigen;
  tf::poseMsgToEigen(grasp_pose, grasp_pose_eigen);

  // Pre-grasp pose variables
  geometry_msgs::Pose pre_grasp_pose;
  Eigen::Affine3d pre_grasp_pose_eigen;

  // Approach direction variables
  Eigen::Vector3d pre_grasp_approach_direction_local;

  // Display Grasp Score
  // std::string text = "Grasp Quality: " +
  // boost::lexical_cast<std::string>(int(grasp.grasp_quality*100)) + "%";
  // publishText(grasp_pose, text);

  // Convert the grasp pose into the frame of reference of the approach/retreat frame_id

  // Animate the movement - for ee approach direction
  double animation_resulution = 0.1;  // the lower the better the resolution
  for (double percent = 0; percent < 1; percent += animation_resulution)
  {
    if (!ros::ok())  // Check that ROS is still ok and that user isn't trying to quit
      break;

    // Copy original grasp pose to pre-grasp pose
    pre_grasp_pose_eigen = grasp_pose_eigen;

    // The direction of the pre-grasp
    // Calculate the current animation position based on the percent
    Eigen::Vector3d pre_grasp_approach_direction =
        Eigen::Vector3d(-1 * grasp.pre_grasp_approach.direction.vector.x *
                            grasp.pre_grasp_approach.min_distance * (1 - percent),
                        -1 * grasp.pre_grasp_approach.direction.vector.y *
                            grasp.pre_grasp_approach.min_distance * (1 - percent),
                        -1 * grasp.pre_grasp_approach.direction.vector.z *
                            grasp.pre_grasp_approach.min_distance * (1 - percent));

    // Decide if we need to change the approach_direction to the local frame of the end effector
    // orientation
    const std::string& ee_parent_link_name = ee_jmg->getEndEffectorParentGroup().second;

    if (grasp.pre_grasp_approach.direction.header.frame_id == ee_parent_link_name)
    {
      // Apply/compute the approach_direction vector in the local frame of the grasp_pose
      // orientation
      pre_grasp_approach_direction_local =
          grasp_pose_eigen.rotation() * pre_grasp_approach_direction;
    }
    else
    {
      pre_grasp_approach_direction_local =
          pre_grasp_approach_direction;  // grasp_pose_eigen.rotation() *
                                         // pre_grasp_approach_direction;
    }

    // Update the grasp pose usign the new locally-framed approach_direction
    pre_grasp_pose_eigen.translation() += pre_grasp_approach_direction_local;

    // Convert eigen pre-grasp position back to regular message
    tf::poseEigenToMsg(pre_grasp_pose_eigen, pre_grasp_pose);

    // publishArrow(pre_grasp_pose, moveit_visual_tools::BLUE);
    publishEEMarkers(pre_grasp_pose, ee_jmg);

    ros::Duration(animate_speed).sleep();

    // Pause more at initial pose for debugging purposes
    if (percent == 0)
      ros::Duration(animate_speed * 2).sleep();
  }
  return true;
}

bool MoveItVisualTools::publishIKSolutions(
    const std::vector<trajectory_msgs::JointTrajectoryPoint>& ik_solutions,
    const robot_model::JointModelGroup* arm_jmg, double display_time)
{
  if (ik_solutions.empty())
  {
    ROS_WARN_STREAM_NAMED("visual_tools",
                          "Empty ik_solutions vector passed into publishIKSolutions()");
    return false;
  }

  loadSharedRobotState();

  ROS_DEBUG_STREAM_NAMED("visual_tools", "Visualizing " << ik_solutions.size()
                                                        << " inverse kinematic solutions");

  // Apply the time to the trajectory
  trajectory_msgs::JointTrajectoryPoint trajectory_pt_timed;

  // Create a trajectory with one point
  moveit_msgs::RobotTrajectory trajectory_msg;
  trajectory_msg.joint_trajectory.header.frame_id = base_frame_;
  trajectory_msg.joint_trajectory.joint_names = arm_jmg->getActiveJointModelNames();

  // Overall length of trajectory
  double running_time = 0;

  // Loop through all inverse kinematic solutions
  for (std::size_t i = 0; i < ik_solutions.size(); ++i)
  {
    trajectory_pt_timed = ik_solutions[i];
    trajectory_pt_timed.time_from_start = ros::Duration(running_time);
    trajectory_msg.joint_trajectory.points.push_back(trajectory_pt_timed);

    running_time += display_time;
  }

  // Re-add final position so the last point is displayed fully
  trajectory_pt_timed = trajectory_msg.joint_trajectory.points.back();
  trajectory_pt_timed.time_from_start = ros::Duration(running_time);
  trajectory_msg.joint_trajectory.points.push_back(trajectory_pt_timed);

  return publishTrajectoryPath(trajectory_msg, shared_robot_state_, true);
}

bool MoveItVisualTools::removeAllCollisionObjects()
{
  // Apply command directly to planning scene to avoid a ROS msg call
  {
    planning_scene_monitor::LockedPlanningSceneRW scene(getPlanningSceneMonitor());
    scene->removeAllCollisionObjects();
  }

  return true;
}

bool MoveItVisualTools::cleanupCO(const std::string& name)
{
  // Clean up old collision objects
  moveit_msgs::CollisionObject co;
  co.header.stamp = ros::Time::now();
  co.header.frame_id = base_frame_;
  co.id = name;
  co.operation = moveit_msgs::CollisionObject::REMOVE;

  return processCollisionObjectMsg(co);
}

bool MoveItVisualTools::cleanupACO(const std::string& name)
{
  // Clean up old attached collision object
  moveit_msgs::AttachedCollisionObject aco;
  aco.object.header.stamp = ros::Time::now();
  aco.object.header.frame_id = base_frame_;

  // aco.object.id = name;
  aco.object.operation = moveit_msgs::CollisionObject::REMOVE;

  return processAttachedCollisionObjectMsg(aco);
}

bool MoveItVisualTools::attachCO(const std::string& name, const std::string& ee_parent_link)
{
  // Attach a collision object
  moveit_msgs::AttachedCollisionObject aco;
  aco.object.header.stamp = ros::Time::now();
  aco.object.header.frame_id = base_frame_;

  aco.object.id = name;
  aco.object.operation = moveit_msgs::CollisionObject::ADD;

  // Link to attach the object to
  aco.link_name = ee_parent_link;

  return processAttachedCollisionObjectMsg(aco);
}

bool MoveItVisualTools::publishCollisionBlock(const geometry_msgs::Pose& block_pose,
                                              const std::string& name, double block_size,
                                              const rviz_visual_tools::colors& color)
{
  moveit_msgs::CollisionObject collision_obj;
  collision_obj.header.stamp = ros::Time::now();
  collision_obj.header.frame_id = base_frame_;
  collision_obj.id = name;
  collision_obj.operation = moveit_msgs::CollisionObject::ADD;

  collision_obj.primitives.resize(1);
  collision_obj.primitives[0].type = shape_msgs::SolidPrimitive::BOX;
  collision_obj.primitives[0].dimensions.resize(
      geometric_shapes::SolidPrimitiveDimCount<shape_msgs::SolidPrimitive::BOX>::value);
  collision_obj.primitives[0].dimensions[shape_msgs::SolidPrimitive::BOX_X] = block_size;
  collision_obj.primitives[0].dimensions[shape_msgs::SolidPrimitive::BOX_Y] = block_size;
  collision_obj.primitives[0].dimensions[shape_msgs::SolidPrimitive::BOX_Z] = block_size;
  collision_obj.primitive_poses.resize(1);
  collision_obj.primitive_poses[0] = block_pose;

  // ROS_INFO_STREAM_NAMED("visual_tools","CollisionObject: \n " << collision_obj);
  // ROS_DEBUG_STREAM_NAMED("visual_tools","Published collision object " << name);
  return processCollisionObjectMsg(collision_obj, color);
}

bool MoveItVisualTools::publishCollisionCuboid(const Eigen::Vector3d& point1,
                                               const Eigen::Vector3d& point2,
                                               const std::string& name,
                                               const rviz_visual_tools::colors& color)
{
  return publishCollisionCuboid(convertPoint(point1), convertPoint(point2), name, color);
}

bool MoveItVisualTools::publishCollisionCuboid(const geometry_msgs::Point& point1,
                                               const geometry_msgs::Point& point2,
                                               const std::string& name,
                                               const rviz_visual_tools::colors& color)
{
  moveit_msgs::CollisionObject collision_obj;
  collision_obj.header.stamp = ros::Time::now();
  collision_obj.header.frame_id = base_frame_;
  collision_obj.id = name;
  collision_obj.operation = moveit_msgs::CollisionObject::ADD;

  // Calculate center pose
  collision_obj.primitive_poses.resize(1);
  collision_obj.primitive_poses[0].position.x = (point1.x - point2.x) / 2.0 + point2.x;
  collision_obj.primitive_poses[0].position.y = (point1.y - point2.y) / 2.0 + point2.y;
  collision_obj.primitive_poses[0].position.z = (point1.z - point2.z) / 2.0 + point2.z;

  // Calculate scale
  collision_obj.primitives.resize(1);
  collision_obj.primitives[0].type = shape_msgs::SolidPrimitive::BOX;
  collision_obj.primitives[0].dimensions.resize(
      geometric_shapes::SolidPrimitiveDimCount<shape_msgs::SolidPrimitive::BOX>::value);
  collision_obj.primitives[0].dimensions[shape_msgs::SolidPrimitive::BOX_X] =
      fabs(point1.x - point2.x);
  collision_obj.primitives[0].dimensions[shape_msgs::SolidPrimitive::BOX_Y] =
      fabs(point1.y - point2.y);
  collision_obj.primitives[0].dimensions[shape_msgs::SolidPrimitive::BOX_Z] =
      fabs(point1.z - point2.z);

  // Prevent scale from being zero
  if (!collision_obj.primitives[0].dimensions[shape_msgs::SolidPrimitive::BOX_X])
    collision_obj.primitives[0].dimensions[shape_msgs::SolidPrimitive::BOX_X] =
        rviz_visual_tools::SMALL_SCALE;
  if (!collision_obj.primitives[0].dimensions[shape_msgs::SolidPrimitive::BOX_Y])
    collision_obj.primitives[0].dimensions[shape_msgs::SolidPrimitive::BOX_Y] =
        rviz_visual_tools::SMALL_SCALE;
  if (!collision_obj.primitives[0].dimensions[shape_msgs::SolidPrimitive::BOX_Z])
    collision_obj.primitives[0].dimensions[shape_msgs::SolidPrimitive::BOX_Z] =
        rviz_visual_tools::SMALL_SCALE;

  // ROS_INFO_STREAM_NAMED("visual_tools","CollisionObject: \n " << collision_obj);
  return processCollisionObjectMsg(collision_obj, color);
}

bool MoveItVisualTools::publishCollisionFloor(double z, const std::string& plane_name,
                                              const rviz_visual_tools::colors& color)
{
  /*
    TODO: I don't think collision planes are implemented... could not get this to work
    moveit_msgs::CollisionObject collision_obj;
    collision_obj.header.stamp = ros::Time::now();
    collision_obj.header.frame_id = base_frame_;
    collision_obj.id = plane_name;
    collision_obj.operation = moveit_msgs::CollisionObject::ADD;

    // Representation of a plane, using the plane equation ax + by + cz + d = 0
    collision_obj.planes.resize(1);
    collision_obj.planes[0].coef[0] = -2; // a
    collision_obj.planes[0].coef[1] = 3; // b
    collision_obj.planes[0].coef[2] = 5; // c
    collision_obj.planes[0].coef[3] = 6; // d

    // Pose
    geometry_msgs::Pose floor_pose;

    // Position
    floor_pose.position.x = 0;
    floor_pose.position.y = 0;
    floor_pose.position.z = z;

    // Orientation
    Eigen::Quaterniond quat(Eigen::AngleAxis<double>(0.0, Eigen::Vector3d::UnitZ()));
    floor_pose.orientation.x = quat.x();
    floor_pose.orientation.y = quat.y();
    floor_pose.orientation.z = quat.z();
    floor_pose.orientation.w = quat.w();

    collision_obj.plane_poses.resize(1);
    collision_obj.plane_poses[0] = floor_pose;
  */

  // Instead just generate a rectangle
  geometry_msgs::Point point1;
  geometry_msgs::Point point2;

  point1.x = rviz_visual_tools::LARGE_SCALE;
  point1.y = rviz_visual_tools::LARGE_SCALE;
  point1.z = z;

  point2.x = -rviz_visual_tools::LARGE_SCALE;
  point2.y = -rviz_visual_tools::LARGE_SCALE;
  point2.z = z - rviz_visual_tools::SMALL_SCALE;
  ;

  return publishCollisionCuboid(point1, point2, plane_name, color);
}

bool MoveItVisualTools::publishCollisionCylinder(const geometry_msgs::Point& a,
                                                 const geometry_msgs::Point& b,
                                                 const std::string& object_name, double radius,
                                                 const rviz_visual_tools::colors& color)
{
  return publishCollisionCylinder(convertPoint(a), convertPoint(b), object_name, radius, color);
}

bool MoveItVisualTools::publishCollisionCylinder(const Eigen::Vector3d& a, const Eigen::Vector3d& b,
                                                 const std::string& object_name, double radius,
                                                 const rviz_visual_tools::colors& color)
{
  // Distance between two points
  double height = (a - b).lpNorm<2>();

  // Find center point
  Eigen::Vector3d pt_center = getCenterPoint(a, b);

  // Create vector
  Eigen::Affine3d pose;
  pose = getVectorBetweenPoints(pt_center, b);

  // Convert pose to be normal to cylindar axis
  Eigen::Affine3d rotation;
  rotation = Eigen::AngleAxisd(0.5 * M_PI, Eigen::Vector3d::UnitY());
  pose = pose * rotation;

  return publishCollisionCylinder(pose, object_name, radius, height, color);
}

bool MoveItVisualTools::publishCollisionCylinder(const Eigen::Affine3d& object_pose,
                                                 const std::string& object_name, double radius,
                                                 double height,
                                                 const rviz_visual_tools::colors& color)
{
  return publishCollisionCylinder(convertPose(object_pose), object_name, radius, height, color);
}

bool MoveItVisualTools::publishCollisionCylinder(const geometry_msgs::Pose& object_pose,
                                                 const std::string& object_name, double radius,
                                                 double height,
                                                 const rviz_visual_tools::colors& color)
{
  moveit_msgs::CollisionObject collision_obj;
  collision_obj.header.stamp = ros::Time::now();
  collision_obj.header.frame_id = base_frame_;
  collision_obj.id = object_name;
  collision_obj.operation = moveit_msgs::CollisionObject::ADD;
  collision_obj.primitives.resize(1);
  collision_obj.primitives[0].type = shape_msgs::SolidPrimitive::CYLINDER;
  collision_obj.primitives[0].dimensions.resize(
      geometric_shapes::SolidPrimitiveDimCount<shape_msgs::SolidPrimitive::CYLINDER>::value);
  collision_obj.primitives[0].dimensions[shape_msgs::SolidPrimitive::CYLINDER_HEIGHT] = height;
  collision_obj.primitives[0].dimensions[shape_msgs::SolidPrimitive::CYLINDER_RADIUS] = radius;
  collision_obj.primitive_poses.resize(1);
  collision_obj.primitive_poses[0] = object_pose;

  // ROS_INFO_STREAM_NAMED("visual_tools","CollisionObject: \n " << collision_obj);
  return processCollisionObjectMsg(collision_obj, color);
}

bool MoveItVisualTools::publishCollisionMesh(const Eigen::Affine3d& object_pose,
                                             const std::string& object_name,
                                             const std::string& mesh_path,
                                             const rviz_visual_tools::colors& color)
{
  return publishCollisionMesh(convertPose(object_pose), object_name, mesh_path, color);
}

bool MoveItVisualTools::publishCollisionMesh(const geometry_msgs::Pose& object_pose,
                                             const std::string& object_name,
                                             const std::string& mesh_path,
                                             const rviz_visual_tools::colors& color)
{
  shapes::Shape* mesh =
      shapes::createMeshFromResource(mesh_path);  // make sure its prepended by file://
  shapes::ShapeMsg shape_msg;  // this is a boost::variant type from shape_messages.h
  if (!mesh || !shapes::constructMsgFromShape(mesh, shape_msg))
  {
    ROS_ERROR_STREAM_NAMED("visual_tools", "Unable to create mesh shape message from resource "
                                               << mesh_path);
    return false;
  }

  if (!publishCollisionMesh(object_pose, object_name, boost::get<shape_msgs::Mesh>(shape_msg),
                            color))
    return false;

  ROS_DEBUG_NAMED("visual_tools", "Loaded mesh from '%s'", mesh_path.c_str());
  return true;
}

bool MoveItVisualTools::publishCollisionMesh(const Eigen::Affine3d& object_pose,
                                             const std::string& object_name,
                                             const shape_msgs::Mesh& mesh_msg,
                                             const rviz_visual_tools::colors& color)
{
  return publishCollisionMesh(convertPose(object_pose), object_name, mesh_msg, color);
}

bool MoveItVisualTools::publishCollisionMesh(const geometry_msgs::Pose& object_pose,
                                             const std::string& object_name,
                                             const shape_msgs::Mesh& mesh_msg,
                                             const rviz_visual_tools::colors& color)
{
  // Create collision message
  moveit_msgs::CollisionObject collision_obj;
  collision_obj.header.stamp = ros::Time::now();
  collision_obj.header.frame_id = base_frame_;
  collision_obj.id = object_name;
  collision_obj.operation = moveit_msgs::CollisionObject::ADD;
  collision_obj.mesh_poses.resize(1);
  collision_obj.mesh_poses[0] = object_pose;
  collision_obj.meshes.resize(1);
  collision_obj.meshes[0] = mesh_msg;

  return processCollisionObjectMsg(collision_obj, color);
}

bool MoveItVisualTools::publishCollisionGraph(const graph_msgs::GeometryGraph& graph,
                                              const std::string& object_name, double radius,
                                              const rviz_visual_tools::colors& color)
{
  ROS_INFO_STREAM_NAMED("publishCollisionGraph", "Preparing to create collision graph");

  // The graph is one collision object with many primitives
  moveit_msgs::CollisionObject collision_obj;
  collision_obj.header.stamp = ros::Time::now();
  collision_obj.header.frame_id = base_frame_;
  collision_obj.id = object_name;
  collision_obj.operation = moveit_msgs::CollisionObject::ADD;

  // Track which pairs of nodes we've already connected since graph is bi-directional
  typedef std::pair<std::size_t, std::size_t> node_ids;
  std::set<node_ids> added_edges;
  std::pair<std::set<node_ids>::iterator, bool> return_value;

  Eigen::Vector3d a, b;
  for (std::size_t i = 0; i < graph.nodes.size(); ++i)
  {
    for (std::size_t j = 0; j < graph.edges[i].node_ids.size(); ++j)
    {
      // Check if we've already added this pair of nodes (edge)
      return_value = added_edges.insert(node_ids(i, j));
      if (return_value.second == false)
      {
        // Element already existed in set, so don't add a new collision object
      }
      else
      {
        // Create a cylinder from two points
        a = convertPoint(graph.nodes[i]);
        b = convertPoint(graph.nodes[graph.edges[i].node_ids[j]]);

        // add other direction of edge
        added_edges.insert(node_ids(j, i));

        // Distance between two points
        double height = (a - b).lpNorm<2>();

        // Find center point
        Eigen::Vector3d pt_center = getCenterPoint(a, b);

        // Create vector
        Eigen::Affine3d pose;
        pose = getVectorBetweenPoints(pt_center, b);

        // Convert pose to be normal to cylindar axis
        Eigen::Affine3d rotation;
        rotation = Eigen::AngleAxisd(0.5 * M_PI, Eigen::Vector3d::UnitY());
        pose = pose * rotation;

        // Create the solid primitive
        shape_msgs::SolidPrimitive cylinder;
        cylinder.type = shape_msgs::SolidPrimitive::CYLINDER;
        cylinder.dimensions.resize(
            geometric_shapes::SolidPrimitiveDimCount<shape_msgs::SolidPrimitive::CYLINDER>::value);
        cylinder.dimensions[shape_msgs::SolidPrimitive::CYLINDER_HEIGHT] = height;
        cylinder.dimensions[shape_msgs::SolidPrimitive::CYLINDER_RADIUS] = radius;

        // Add to the collision object
        collision_obj.primitives.push_back(cylinder);

        // Add the pose
        collision_obj.primitive_poses.push_back(convertPose(pose));
      }
    }
  }

  return processCollisionObjectMsg(collision_obj, color);
}

void MoveItVisualTools::getCollisionWallMsg(double x, double y, double angle, double width,
                                            const std::string name,
                                            moveit_msgs::CollisionObject& collision_obj)
{
  collision_obj.header.stamp = ros::Time::now();
  collision_obj.header.frame_id = base_frame_;
  collision_obj.operation = moveit_msgs::CollisionObject::ADD;
  collision_obj.primitives.resize(1);
  collision_obj.primitives[0].type = shape_msgs::SolidPrimitive::BOX;
  collision_obj.primitives[0].dimensions.resize(
      geometric_shapes::SolidPrimitiveDimCount<shape_msgs::SolidPrimitive::BOX>::value);

  geometry_msgs::Pose rec_pose;

  // ----------------------------------------------------------------------------------
  // Name
  collision_obj.id = name;

  double depth = 0.1;
  double height = 2.5;

  // Position
  rec_pose.position.x = x;
  rec_pose.position.y = y;
  rec_pose.position.z = height / 2 + floor_to_base_height_;

  // Size
  collision_obj.primitives[0].dimensions[shape_msgs::SolidPrimitive::BOX_X] = depth;
  collision_obj.primitives[0].dimensions[shape_msgs::SolidPrimitive::BOX_Y] = width;
  collision_obj.primitives[0].dimensions[shape_msgs::SolidPrimitive::BOX_Z] = height;
  // ----------------------------------------------------------------------------------

  Eigen::Quaterniond quat(Eigen::AngleAxis<double>(double(angle), Eigen::Vector3d::UnitZ()));
  rec_pose.orientation.x = quat.x();
  rec_pose.orientation.y = quat.y();
  rec_pose.orientation.z = quat.z();
  rec_pose.orientation.w = quat.w();

  collision_obj.primitive_poses.resize(1);
  collision_obj.primitive_poses[0] = rec_pose;
}

bool MoveItVisualTools::publishCollisionWall(double x, double y, double angle, double width,
                                             const std::string name,
                                             const rviz_visual_tools::colors& color)
{
  moveit_msgs::CollisionObject collision_obj;
  getCollisionWallMsg(x, y, angle, width, name, collision_obj);

  return processCollisionObjectMsg(collision_obj, color);
}

bool MoveItVisualTools::publishCollisionTable(double x, double y, double angle, double width,
                                              double height, double depth, const std::string name,
                                              const rviz_visual_tools::colors& color)
{
  geometry_msgs::Pose table_pose;

  // Position
  table_pose.position.x = x;
  table_pose.position.y = y;
  table_pose.position.z = height / 2 + floor_to_base_height_;

  // Orientation
  Eigen::Quaterniond quat(Eigen::AngleAxis<double>(double(angle), Eigen::Vector3d::UnitZ()));
  table_pose.orientation.x = quat.x();
  table_pose.orientation.y = quat.y();
  table_pose.orientation.z = quat.z();
  table_pose.orientation.w = quat.w();

  moveit_msgs::CollisionObject collision_obj;
  collision_obj.header.stamp = ros::Time::now();
  collision_obj.header.frame_id = base_frame_;
  collision_obj.id = name;
  collision_obj.operation = moveit_msgs::CollisionObject::ADD;
  collision_obj.primitives.resize(1);
  collision_obj.primitives[0].type = shape_msgs::SolidPrimitive::BOX;
  collision_obj.primitives[0].dimensions.resize(
      geometric_shapes::SolidPrimitiveDimCount<shape_msgs::SolidPrimitive::BOX>::value);

  // Size
  collision_obj.primitives[0].dimensions[shape_msgs::SolidPrimitive::BOX_X] = depth;
  collision_obj.primitives[0].dimensions[shape_msgs::SolidPrimitive::BOX_Y] = width;
  collision_obj.primitives[0].dimensions[shape_msgs::SolidPrimitive::BOX_Z] = height;

  collision_obj.primitive_poses.resize(1);
  collision_obj.primitive_poses[0] = table_pose;

  return processCollisionObjectMsg(collision_obj, color);
}

bool MoveItVisualTools::loadCollisionSceneFromFile(const std::string& path)
{
  return loadCollisionSceneFromFile(path, Eigen::Affine3d::Identity());
}

bool MoveItVisualTools::loadCollisionSceneFromFile(const std::string& path,
                                                   const Eigen::Affine3d& offset)
{
  // Open file
  std::ifstream fin(path.c_str());
  if (fin.good())
  {
    // Load directly to the planning scene
    planning_scene_monitor::LockedPlanningSceneRW scene(getPlanningSceneMonitor());
    {
      if (scene)
      {
        scene->loadGeometryFromStream(fin, offset);
      }
      else
      {
        ROS_WARN_STREAM_NAMED("visual_tools", "Unable to get locked planning scene RW");
        return false;
      }
    }
    ROS_INFO_NAMED("visual_tools", "Loaded scene geometry from '%s'", path.c_str());
  }
  else
    ROS_WARN_NAMED("visual_tools", "Unable to load scene geometry from '%s'", path.c_str());

  fin.close();

  return triggerPlanningSceneUpdate();
}

bool MoveItVisualTools::publishCollisionTests() { ROS_ERROR_STREAM_NAMED("temp", "Depricated"); }

bool MoveItVisualTools::publishWorkspaceParameters(const moveit_msgs::WorkspaceParameters& params)
{
  return publishCollisionCuboid(convertPoint(params.min_corner), convertPoint(params.max_corner),
                                "workspace", rviz_visual_tools::TRANSLUCENT);
}

bool MoveItVisualTools::publishContactPoints(const moveit::core::RobotState& robot_state,
                                             const planning_scene::PlanningScene* planning_scene,
                                             const rviz_visual_tools::colors& color)
{
  // Compute the contacts if any
  collision_detection::CollisionRequest c_req;
  collision_detection::CollisionResult c_res;
  c_req.contacts = true;
  c_req.max_contacts = 10;
  c_req.max_contacts_per_pair = 3;
  c_req.verbose = true;

  // Check for collisions
  planning_scene->checkCollision(c_req, c_res, robot_state);

  // Display
  if (c_res.contact_count > 0)
  {
    visualization_msgs::MarkerArray arr;
    collision_detection::getCollisionMarkersFromContacts(arr, planning_scene->getPlanningFrame(),
                                                         c_res.contacts);
    ROS_INFO_STREAM_NAMED("visual_tools", "Completed listing of explanations for invalid states.");

    // Check for markers
    if (arr.markers.empty())
      return true;

    // Convert markers to same namespace and other custom stuff
    for (std::size_t i = 0; i < arr.markers.size(); ++i)
    {
      arr.markers[i].ns = "Collision";
      arr.markers[i].scale.x = 0.04;
      arr.markers[i].scale.y = 0.04;
      arr.markers[i].scale.z = 0.04;
      arr.markers[i].color = getColor(color);
    }

    return publishMarkers(arr);
  }
  return true;
}

bool MoveItVisualTools::publishTrajectoryPoint(
    const trajectory_msgs::JointTrajectoryPoint& trajectory_pt, const std::string& planning_group,
    double display_time)
{
  // Get joint state group
  const robot_model::JointModelGroup* jmg = robot_model_->getJointModelGroup(planning_group);

  if (jmg == NULL)  // not found
  {
    ROS_ERROR_STREAM_NAMED("publishTrajectoryPoint", "Could not find joint model group "
                                                         << planning_group);
    return false;
  }

  // Apply the time to the trajectory
  trajectory_msgs::JointTrajectoryPoint trajectory_pt_timed = trajectory_pt;
  trajectory_pt_timed.time_from_start = ros::Duration(display_time);

  // Create a trajectory with one point
  moveit_msgs::RobotTrajectory trajectory_msg;
  trajectory_msg.joint_trajectory.header.frame_id = base_frame_;
  trajectory_msg.joint_trajectory.joint_names = jmg->getJointModelNames();
  trajectory_msg.joint_trajectory.points.push_back(trajectory_pt);
  trajectory_msg.joint_trajectory.points.push_back(trajectory_pt_timed);

  return publishTrajectoryPath(trajectory_msg, shared_robot_state_, true);
}

bool MoveItVisualTools::publishTrajectoryPath(
    const std::vector<robot_state::RobotStatePtr>& trajectory,
    const moveit::core::JointModelGroup* jmg, double speed, bool blocking)
{
  // Copy the vector of RobotStates to a RobotTrajectory
  robot_trajectory::RobotTrajectoryPtr robot_trajectory(
      new robot_trajectory::RobotTrajectory(robot_model_, jmg->getName()));
  ;

  double duration_from_previous = 0;
  for (std::size_t k = 0; k < trajectory.size(); ++k)
  {
    duration_from_previous += speed;
    robot_trajectory->addSuffixWayPoint(trajectory[k], duration_from_previous);
  }

  // Convert trajectory to a message
  moveit_msgs::RobotTrajectory trajectory_msg;
  robot_trajectory->getRobotTrajectoryMsg(trajectory_msg);

  return publishTrajectoryPath(trajectory_msg, shared_robot_state_, blocking);
}

bool MoveItVisualTools::publishTrajectoryPath(const robot_trajectory::RobotTrajectory& trajectory,
                                              bool blocking)
{
  moveit_msgs::RobotTrajectory trajectory_msg;
  trajectory.getRobotTrajectoryMsg(trajectory_msg);

  // Add time from start if none specified
  if (trajectory_msg.joint_trajectory.points.size() > 1)
  {
    if (trajectory_msg.joint_trajectory.points[1].time_from_start ==
        ros::Duration(0))  // assume no timestamps exist
    {
      for (std::size_t i = 0; i < trajectory_msg.joint_trajectory.points.size(); ++i)
      {
        trajectory_msg.joint_trajectory.points[i].time_from_start = ros::Duration(i * 2);  // 1 hz
      }
    }
  }

  return publishTrajectoryPath(trajectory_msg, shared_robot_state_, blocking);
}

bool MoveItVisualTools::publishTrajectoryPath(const moveit_msgs::RobotTrajectory& trajectory_msg,
                                              const robot_state::RobotStateConstPtr robot_state,
                                              bool blocking)
{
  // Check if we have enough points
  if (!trajectory_msg.joint_trajectory.points.size())
  {
    ROS_WARN_STREAM_NAMED("visual_tools",
                          "Unable to publish trajectory path because trajectory has zero points");
    return false;
  }

  // Create the message  TODO move to member function to load less often
  moveit_msgs::DisplayTrajectory display_trajectory_msg;
  display_trajectory_msg.model_id = robot_model_->getName();
  display_trajectory_msg.trajectory.resize(1);
  display_trajectory_msg.trajectory[0] = trajectory_msg;

  // Convert the current robot state to the trajectory start, so that we can e.g. provide vjoint
  // positions
  robot_state::robotStateToRobotStateMsg(*robot_state, display_trajectory_msg.trajectory_start);

  // Publish message
  loadTrajectoryPub();  // always call this before publishing
  pub_display_path_.publish(display_trajectory_msg);
  ros::spinOnce();

  // Wait the duration of the trajectory
  if (blocking)
  {
    ROS_INFO_STREAM_NAMED("visual_tools",
                          "Waiting for trajectory animation "
                              << trajectory_msg.joint_trajectory.points.back().time_from_start
                              << " seconds");

    // Check if ROS is ok in intervals
    double counter = 0;
    while (ros::ok() &&
           counter < trajectory_msg.joint_trajectory.points.back().time_from_start.toSec())
    {
      counter += 0.25;  // check every fourth second
      ros::Duration(0.25).sleep();
    }
  }

  return true;
}

bool MoveItVisualTools::publishTrajectoryLine(const moveit_msgs::RobotTrajectory& trajectory_msg,
                                              const moveit::core::LinkModel* ee_parent_link,
                                              const robot_model::JointModelGroup* arm_jmg,
                                              const rviz_visual_tools::colors& color)
{
  std::vector<geometry_msgs::Point> path;

  robot_trajectory::RobotTrajectoryPtr robot_trajectory(
      new robot_trajectory::RobotTrajectory(robot_model_, arm_jmg));
  robot_trajectory->setRobotTrajectoryMsg(*shared_robot_state_, trajectory_msg);

  enableInternalBatchPublishing(true);

  // Visualize end effector position of cartesian path
  for (std::size_t i = 0; i < robot_trajectory->getWayPointCount(); ++i)
  {
    const Eigen::Affine3d& tip_pose =
        robot_trajectory->getWayPoint(i).getGlobalLinkTransform(ee_parent_link);

    // Error Check
    if (tip_pose.translation().x() != tip_pose.translation().x())
      ROS_ERROR_STREAM_NAMED("moveit_visual_tools", "IS NAN ON i=" << i);

    path.push_back(convertPose(tip_pose).position);
    publishSphere(tip_pose, color, rviz_visual_tools::LARGE);
  }

  publishPath(path, color, rviz_visual_tools::XSMALL);

  return triggerInternalBatchPublishAndDisable();
}

bool MoveItVisualTools::publishTrajectoryPoints(
    const std::vector<robot_state::RobotStatePtr>& robot_state_trajectory,
    const moveit::core::LinkModel* ee_parent_link, const rviz_visual_tools::colors& color)
{
  // Visualize end effector position of cartesian path
  for (std::size_t i = 0; i < robot_state_trajectory.size(); ++i)
  {
    const Eigen::Affine3d& tip_pose =
        robot_state_trajectory[i]->getGlobalLinkTransform(ee_parent_link);

    publishSphere(tip_pose, color);
  }
  return true;
}

bool MoveItVisualTools::publishRobotState(const robot_state::RobotStatePtr& robot_state,
                                          const rviz_visual_tools::colors& color)
{
  publishRobotState(*robot_state.get(), color);
}

bool MoveItVisualTools::publishRobotState(const robot_state::RobotState& robot_state,
                                          const rviz_visual_tools::colors& color)
{
  // Reference to the correctly colored version of message (they are cached)
  // May not exist yet but this will create it
  moveit_msgs::DisplayRobotState& display_robot_msg = display_robot_msgs_[color];

  // Check if a robot state message already exists for this color
  if (display_robot_msg.highlight_links.size() == 0)  // has not been colored yet, lets create that
  {
    if (color != rviz_visual_tools::DEFAULT)  // ignore color highlights when set to default
    {
      // Get links names
<<<<<<< HEAD
      const std::vector<const moveit::core::LinkModel*>& link_names =
          robot_state.getRobotModel()->getLinkModelsWithCollisionGeometry();
=======
      const std::vector<const moveit::core::LinkModel*>& link_names
        = robot_state.getRobotModel()->getLinkModelsWithCollisionGeometry();
>>>>>>> 7749b54e
      display_robot_msg.highlight_links.resize(link_names.size());

      // Get color
      const std_msgs::ColorRGBA& color_rgba = getColor(color);

      // Color every link
      for (std::size_t i = 0; i < link_names.size(); ++i)
      {
        display_robot_msg.highlight_links[i].id = link_names[i]->getName();
        display_robot_msg.highlight_links[i].color = color_rgba;
      }
    }
  }

  // Modify colors to also indicate which are fixed
  // TODO not compatibile with mainstream
  /*
  if (robot_state.hasFixedLinks())
  {
    // Get links names
    const std::vector<const moveit::core::LinkModel*>& link_names =
  robot_state.getRobotModel()->getLinkModelsWithCollisionGeometry();

    for (std::size_t i = 0; i < robot_model_->getFixableLinks().size(); ++i)
    {
      if (robot_state.fixedLinkEnabled(i))
      {
        for (std::size_t j = 0; j < link_names.size(); ++j)
        {
          if (link_names[j] == robot_model_->getFixableLinks()[i])
            if ( robot_state.getPrimaryFixedLinkID() == i ) // is primary
              display_robot_msg.highlight_links[j].color = getColor(rviz_visual_tools::BLUE);
            else
              display_robot_msg.highlight_links[j].color = getColor(rviz_visual_tools::RED);
        }
      }
    }
  }
  */

  // Convert state to message
  robot_state::robotStateToRobotStateMsg(robot_state, display_robot_msg.state);

  // Publish
  loadRobotStatePub();
  pub_robot_state_.publish(display_robot_msg);
  ros::spinOnce();

  return true;
}

bool MoveItVisualTools::publishRobotState(
    const trajectory_msgs::JointTrajectoryPoint& trajectory_pt,
    const robot_model::JointModelGroup* jmg, const rviz_visual_tools::colors& color)
{
  // Always load the robot state before using
  loadSharedRobotState();

  // Set robot state
  shared_robot_state_->setToDefaultValues();  // reset the state just in case
  shared_robot_state_->setJointGroupPositions(jmg, trajectory_pt.positions);

  // Publish robot state
  publishRobotState(*shared_robot_state_, color);

  return true;
}

bool MoveItVisualTools::hideRobot()
{
  // Always load the robot state before using
  loadSharedRobotState();

  // Check if joint and variable exist
  if (hidden_robot_state_->getRobotModel()->hasJointModel("virtual_joint"))
  {
<<<<<<< HEAD
    if (hidden_robot_state_->getRobotModel()
            ->getJointModel("virtual_joint")
            ->hasVariable("virtual_joint/trans_x"))
    {
      hidden_robot_state_->setVariablePosition("virtual_joint/trans_x",
                                               rviz_visual_tools::LARGE_SCALE);
      hidden_robot_state_->setVariablePosition("virtual_joint/trans_y",
                                               rviz_visual_tools::LARGE_SCALE);
      hidden_robot_state_->setVariablePosition("virtual_joint/trans_z",
                                               rviz_visual_tools::LARGE_SCALE);
      return publishRobotState(hidden_robot_state_);
    }
    else
    {
      // Debug
      ROS_ERROR_STREAM_NAMED("moveit_visual_tools", "The only available joint variables are:");
      const std::vector<std::string>& var_names =
          hidden_robot_state_->getRobotModel()->getJointModel("virtual_joint")->getVariableNames();
      std::copy(var_names.begin(), var_names.end(),
                std::ostream_iterator<std::string>(std::cout, "\n"));
    }
=======
    hidden_robot_state_->setVariablePosition("virtual_joint/trans_x", rviz_visual_tools::LARGE_SCALE);
    hidden_robot_state_->setVariablePosition("virtual_joint/trans_y", rviz_visual_tools::LARGE_SCALE);
    hidden_robot_state_->setVariablePosition("virtual_joint/trans_z", rviz_visual_tools::LARGE_SCALE);

    return publishRobotState(hidden_robot_state_);
>>>>>>> 7749b54e
  }
  ROS_WARN_STREAM_NAMED("moveit_visual_tools", "Unable to hide robot because a "
                                               "variable does not exist (or joint model)");  
  const std::vector<std::string>& names = hidden_robot_state_->getRobotModel()->getJointModelNames();
  ROS_WARN_STREAM_NAMED("moveit_visual_tools","Available names:");
  std::copy(names.begin(), names.end(), std::ostream_iterator<std::string>(std::cout, "\n"));

  return false;
}

}  // namespace<|MERGE_RESOLUTION|>--- conflicted
+++ resolved
@@ -1281,13 +1281,8 @@
     if (color != rviz_visual_tools::DEFAULT)  // ignore color highlights when set to default
     {
       // Get links names
-<<<<<<< HEAD
       const std::vector<const moveit::core::LinkModel*>& link_names =
           robot_state.getRobotModel()->getLinkModelsWithCollisionGeometry();
-=======
-      const std::vector<const moveit::core::LinkModel*>& link_names
-        = robot_state.getRobotModel()->getLinkModelsWithCollisionGeometry();
->>>>>>> 7749b54e
       display_robot_msg.highlight_links.resize(link_names.size());
 
       // Get color
@@ -1364,7 +1359,6 @@
   // Check if joint and variable exist
   if (hidden_robot_state_->getRobotModel()->hasJointModel("virtual_joint"))
   {
-<<<<<<< HEAD
     if (hidden_robot_state_->getRobotModel()
             ->getJointModel("virtual_joint")
             ->hasVariable("virtual_joint/trans_x"))
@@ -1386,13 +1380,6 @@
       std::copy(var_names.begin(), var_names.end(),
                 std::ostream_iterator<std::string>(std::cout, "\n"));
     }
-=======
-    hidden_robot_state_->setVariablePosition("virtual_joint/trans_x", rviz_visual_tools::LARGE_SCALE);
-    hidden_robot_state_->setVariablePosition("virtual_joint/trans_y", rviz_visual_tools::LARGE_SCALE);
-    hidden_robot_state_->setVariablePosition("virtual_joint/trans_z", rviz_visual_tools::LARGE_SCALE);
-
-    return publishRobotState(hidden_robot_state_);
->>>>>>> 7749b54e
   }
   ROS_WARN_STREAM_NAMED("moveit_visual_tools", "Unable to hide robot because a "
                                                "variable does not exist (or joint model)");  
